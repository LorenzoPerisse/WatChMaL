"""
Class for loading data in h5 format
"""

# torch imports
from torch.utils.data import Dataset

# generic imports
import h5py
import numpy as np
from abc import ABC, abstractmethod


class H5CommonDataset(Dataset, ABC):
    """
    Base class for loading data from HDF5 files containing PMT hit data.
    Sets up access to all of the data that is common between both digitized hit data and truth hits data.
    These are:

    ====================================================================================================================
    Array name        Shape           Data type  Description
    ====================================================================================================================
    event_ids         (n_events,)     int32      ID of the event in the ROOT file
    root_files        (n_events,)     object     File name and location of the ROOT file
    labels            (n_events,)     int32      Label for event classification (gamma=0, electron=1, muon=2)
    positions         (n_events,1,3)  float32    Initial (x, y, z) position of simulated particle
    angles            (n_events,2)    float32    Initial direction of simulated particle as (polar, azimuth) angles
    energies          (n_events,1)    float32    Initial total energy of simulated particle
    veto              (n_events,)     bool       OD veto estimate based on any Cherenkov producing particles exiting the
                                                 tank, with initial energy above threshold
    veto2             (n_events,)     bool       OD veto estimate based on any Cherenkov producing particles exiting the
                                                 tank, with an estimate of energy at the point the particle exits the
                                                 tank being above threshold
    event_hits_index  (n_events,)     int64      Starting index in the hit dataset objects for hits of a particular
                                                 event
    hit_pmt           (n_hits,)       int32      PMT ID of the hit
    hit_time          (n_hits,)       float32    Time of the hit
    ====================================================================================================================
    """
    def __init__(self, h5_path):
        self.h5_path = h5_path
        with h5py.File(self.h5_path, 'r') as h5_file:
            self.dataset_length = h5_file["labels"].shape[0]

        self.label_set = None

        self.initialized = False

    def initialize(self):
        """
        Initialises the arrays from the HDF5 file. For DistributedDataParallel, this cannot be done when first creating
        the dataset object, since the memmap objects used cannot be pickled and shared amongst distributed data loaders,
        so in that case this function should instead be called only once first actually loading some data.
        """
        self.h5_file = h5py.File(self.h5_path, "r")

#        self.event_ids  = np.array(self.h5_file["event_ids"])
#        self.root_files = np.array(self.h5_file["root_files"])
<<<<<<< HEAD
        self.labels     = np.array(self.h5_file["labels"])
        self.positions  = np.array(self.h5_file["positions"])
        self.angles     = np.array(self.h5_file["angles"])
        self.energies   = np.array(self.h5_file["energies"])
=======
        self.labels = np.array(self.h5_file["labels"])

#        self.positions  = np.array(self.h5_file["positions"])
#        self.angles     = np.array(self.h5_file["angles"])
#        self.energies   = np.array(self.h5_file["energies"])
>>>>>>> 188a683e
#        if "veto" in self.h5_file.keys():
#            self.veto  = np.array(self.h5_file["veto"])
#            self.veto2 = np.array(self.h5_file["veto2"])
        self.event_hits_index = np.append(self.h5_file["event_hits_index"], self.h5_file["hit_pmt"].shape[0]).astype(np.int64)
        
        self.hdf5_hit_pmt = self.h5_file["hit_pmt"]
        self.hdf5_hit_time = self.h5_file["hit_time"]

        self.hit_pmt = np.memmap(self.h5_path, mode="r", shape=self.hdf5_hit_pmt.shape,
                                 offset=self.hdf5_hit_pmt.id.get_offset(),
                                 dtype=self.hdf5_hit_pmt.dtype)

        self.time = np.memmap(self.h5_path, mode="r", shape=self.hdf5_hit_time.shape,
                              offset=self.hdf5_hit_time.id.get_offset(),
                              dtype=self.hdf5_hit_time.dtype)
        self.load_hits()

        # Set attribute so that method won't be invoked again
        self.initialized = True

        # perform label mapping now that labels have been initialised
        if self.label_set is not None:
            self.map_labels(self.label_set)

    def map_labels(self, label_set):
        """
        Maps the labels of the dataset into a range of integers from 0 up to N-1, where N is the number of unique labels
        in the provided label set.

        Parameters
        ----------
        label_set: sequence of labels
            Set of all possible labels to map onto the range of integers from 0 to N-1, where N is the number of unique
            labels.
        """
        self.label_set = set(label_set)
        if self.initialized:
            labels = np.ndarray(self.labels.shape, dtype=int)
            for i, l in enumerate(self.label_set):
                labels[self.labels == l] = i
            self.original_labels = self.labels
            self.labels = labels

    @abstractmethod
    def load_hits(self):
        """Creates the arrays of memmaps containing the hit data."""
        pass

    def __len__(self):
        return self.dataset_length

    def __getitem__(self, item):
        if not self.initialized:
            self.initialize()

        data_dict = {
            "labels": self.labels[item].astype(np.int64),
<<<<<<< HEAD
            "energies": self.energies[item],
            "angles": self.angles[item],
            "positions": self.positions[item],
#            "event_ids": self.event_ids[item],
#            "root_files": self.root_files[item],
=======
            # "energies": self.energies[item],
            # "angles": self.angles[item],
            # "positions": self.positions[item],
            # "event_ids": self.event_ids[item],
            # "root_files": self.root_files[item],
>>>>>>> 188a683e
            "indices": item
        }
        return data_dict


class H5Dataset(H5CommonDataset, ABC):
    """
    Class for loading from an HDF5 file containing digitized hit data. The base class H5CommonDataset handles loading
    data that is common to digitized and true hit datasets, while this class handles loading the additional array that
    only the digitized hit datasets contain:

    =============================================================
    Array name  Shape      Data type  Description
    =============================================================
    hit_charge  (n_hits,)  float32    Charge of the digitized hit
    =============================================================
    """
    def __init__(self, h5_path):
        H5CommonDataset.__init__(self, h5_path)
        
    def load_hits(self):
        """Creates a memmap for the digitized hit charge data."""
        self.hdf5_hit_charge = self.h5_file["hit_charge"]
        self.hit_charge = np.memmap(self.h5_path, mode="r", shape=self.hdf5_hit_charge.shape,
                                    offset=self.hdf5_hit_charge.id.get_offset(),
                                    dtype=self.hdf5_hit_charge.dtype)
        
    def __getitem__(self, item):
        data_dict = super().__getitem__(item)

        start = self.event_hits_index[item]
        stop = self.event_hits_index[item + 1]

        self.event_hit_pmts = self.hit_pmt[start:stop]
        self.event_hit_charges = self.hit_charge[start:stop]
        self.event_hit_times = self.time[start:stop]

        return data_dict


class H5TrueDataset(H5CommonDataset, ABC):
    """
    Class for loading from an HDF5 file containing true hit data. The base class H5CommonDataset handles loading data
    that is common to digitised and true hit datasets, while this class handles loading the additional array that only
    the true hit datasets contain:

    ====================================================================================================================
    Array name  Shape      Data type  Description
    ====================================================================================================================
    hit_parent  (n_hits,)  float32    Parent track ID of the true hit, as defined by WCSim's true hit parent. -1 is used
                                      for dark noise.
    ====================================================================================================================
    """

    def __init__(self, h5_path, digitize_hits=True):
        H5CommonDataset.__init__(self, h5_path)
        self.digitize_hits = digitize_hits

    def load_hits(self):
        """Creates a memmap for the true hit parent data."""
        self.all_hit_parent = self.h5_file["hit_parent"]
        self.hit_parent = np.memmap(self.h5_path, mode="r", shape=self.all_hit_parent.shape,
                                    offset=self.all_hit_parent.id.get_offset(),
                                    dtype=self.all_hit_parent.dtype)

    def digitize(self, truepmts, truetimes, trueparents):
        """
        Function to perform simulated digitization of true hit information.
        Replace below with a real digitization.  For now take time closest to zero as time, and sum of photons as charge.
        """
        pmt_time_dict = {pmt: truetimes[truepmts == pmt] for pmt in truepmts}
        pmt_photons_dict = {pmt: len(truetimes[truepmts == pmt]) for pmt in truepmts}
        pmt_mintimes_dict = {pmt: min(abs(truetimes[truepmts == pmt])) for pmt in truepmts}

        timeoffset = 950.0
        allpmts = np.array(list(pmt_photons_dict.keys()))
        alltimes = np.array(list(pmt_mintimes_dict.values())) + timeoffset
        allcharges = np.array(list(pmt_photons_dict.values()))
        return allpmts, alltimes, allcharges

    def __getitem__(self, item):
        data_dict = super().__getitem__(item)

        start = self.event_hits_index[item]
        stop = self.event_hits_index[item + 1]

        true_pmts = self.hit_pmt[start:stop].astype(np.int16)
        true_times = self.time[start:stop]
        true_parents = self.hit_parent[start:stop]

        if self.digitize_hits:
            self.event_hit_pmts, self.event_hit_times, self.event_hit_charges = self.digitize(true_pmts, true_times, true_parents)
        else:
            self.event_hit_pmts = true_pmts
            self.event_hit_times = true_times
            self.event_hit_parents = true_parents

        return data_dict<|MERGE_RESOLUTION|>--- conflicted
+++ resolved
@@ -54,23 +54,15 @@
         """
         self.h5_file = h5py.File(self.h5_path, "r")
 
-#        self.event_ids  = np.array(self.h5_file["event_ids"])
-#        self.root_files = np.array(self.h5_file["root_files"])
-<<<<<<< HEAD
-        self.labels     = np.array(self.h5_file["labels"])
+        # self.event_ids  = np.array(self.h5_file["event_ids"])
+        # self.root_files = np.array(self.h5_file["root_files"])
+        self.labels = np.array(self.h5_file["labels"])
         self.positions  = np.array(self.h5_file["positions"])
         self.angles     = np.array(self.h5_file["angles"])
         self.energies   = np.array(self.h5_file["energies"])
-=======
-        self.labels = np.array(self.h5_file["labels"])
-
-#        self.positions  = np.array(self.h5_file["positions"])
-#        self.angles     = np.array(self.h5_file["angles"])
-#        self.energies   = np.array(self.h5_file["energies"])
->>>>>>> 188a683e
-#        if "veto" in self.h5_file.keys():
-#            self.veto  = np.array(self.h5_file["veto"])
-#            self.veto2 = np.array(self.h5_file["veto2"])
+        # if "veto" in self.h5_file.keys():
+        #     self.veto  = np.array(self.h5_file["veto"])
+        #     self.veto2 = np.array(self.h5_file["veto2"])
         self.event_hits_index = np.append(self.h5_file["event_hits_index"], self.h5_file["hit_pmt"].shape[0]).astype(np.int64)
         
         self.hdf5_hit_pmt = self.h5_file["hit_pmt"]
@@ -125,19 +117,11 @@
 
         data_dict = {
             "labels": self.labels[item].astype(np.int64),
-<<<<<<< HEAD
             "energies": self.energies[item],
             "angles": self.angles[item],
             "positions": self.positions[item],
-#            "event_ids": self.event_ids[item],
-#            "root_files": self.root_files[item],
-=======
-            # "energies": self.energies[item],
-            # "angles": self.angles[item],
-            # "positions": self.positions[item],
             # "event_ids": self.event_ids[item],
             # "root_files": self.root_files[item],
->>>>>>> 188a683e
             "indices": item
         }
         return data_dict
