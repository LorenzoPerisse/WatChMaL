"""
Utils for handling creation of dataloaders
"""

# hydra imports
from hydra.utils import instantiate

# torch imports
import torch
from torch.utils.data import DataLoader

# generic imports
import numpy as np
import random

# WatChMaL imports
from watchmal.dataset.samplers import DistributedSamplerWrapper

# pyg imports
from torch_geometric.loader import DataLoader as PyGDataLoader


def get_data_loader(dataset, batch_size, sampler, num_workers, is_distributed, seed, is_graph=False,
                    split_path=None, split_key=None, pre_transforms=None, post_transforms=None):
    """
    Creates a dataloader given the dataset and sampler configs. The dataset and sampler are instantiated using their
    corresponding configs. If using DistributedDataParallel, the sampler is wrapped using DistributedSamplerWrapper.
    A dataloader is returned after being instantiated using this dataset and sampler.


    Parameters
    ----------
    dataset
        Hydra config specifying dataset object.
    batch_size : int
        Size of the batches that the data loader should return.
    sampler
        Hydra config specifying sampler object.
    num_workers : int
        Number of data loader worker processes to use.
    is_distributed : bool
        Whether running in multiprocessing mode (i.e. DistributedDataParallel)
    seed : int
        Random seed used to coordinate samplers in distributed mode.
    is_graph : bool
        A boolean indicating whether the dataset is graph or not, to use PyTorch Geometric data loader if it is graph. False by default.
    split_path
        Path to an npz file containing an array of indices to use as a subset of the full dataset.
    split_key : string
        Name of the array to use in the file specified by split_path.
    pre_transforms : list of string
        List of transforms to apply to the dataset before any transforms specified by the dataset config.
    pre_transforms : list of string
        List of transforms to apply to the dataset after any transforms specified by the dataset config.
    
    Returns
    -------
    torch.utils.data.DataLoader
        dataloader created with instantiated dataset and (possibly wrapped) sampler
    """
    # combine transforms specified in data loader with transforms specified in dataset
    transforms = dataset["transforms"] if (("transforms" in dataset) and (dataset["transforms"] is not None)) else []
    transforms = (pre_transforms or []) + transforms + (post_transforms or [])
    dataset = instantiate(dataset, transforms=(transforms or None))
    
    if split_path is not None and split_key is not None:
        split_indices = np.load(split_path, allow_pickle=True)[split_key]
        sampler = instantiate(sampler, split_indices)
    else:
        sampler = instantiate(sampler)
    
    if is_distributed:
        ngpus = torch.distributed.get_world_size()

        batch_size = int(batch_size/ngpus)
        
        sampler = DistributedSamplerWrapper(sampler=sampler, seed=seed)
<<<<<<< HEAD
    
    # TODO: added drop_last, should decide if we want to keep this
    return DataLoader(dataset, sampler=sampler, batch_size=batch_size, num_workers=num_workers, drop_last=False,
                      persistent_workers=(num_workers > 0), pin_memory=True)
=======

    if is_graph:
        return PyGDataLoader(dataset, sampler=sampler, batch_size=batch_size, num_workers=num_workers)
    else:
        # TODO: added drop_last, should decide if we want to keep this
        return DataLoader(dataset, sampler=sampler, batch_size=batch_size, num_workers=num_workers, drop_last=False, persistent_workers=True, pin_memory=True)
>>>>>>> 188a683e


def get_transformations(transformations, transform_names):
    """
    Returns a list of transformation functions from an object and a list of names of the desired transformations, where
    the object has functions with the given names.

    Parameters
    ----------
    transformations : object containing the transformation functions
    transform_names : list of strings

    Returns
    -------

    """
    if transform_names is not None:
        for transform_name in transform_names:
            assert hasattr(transformations, transform_name), f"Error: There is no defined transform named {transform_name}"
        transform_funcs = [getattr(transformations, transform_name) for transform_name in transform_names]
        return transform_funcs
    else:
        return None


def apply_random_transformations(transforms, data, segmented_labels=None):
    """
    Randomly chooses a set of transformations to apply, from a given list of transformations, then applies those that
    were randomly chosen to the data and returns the transformed data.

    Parameters
    ----------
    transforms : list of callable
        List of transformation functions to apply to the data.
    data : array_like
        Data to transform
    segmented_labels
        Truth data in the same format as data, to also apply the same transformation.

    Returns
    -------
    data
        The transformed data.
    """
    if transforms is not None:
        for transformation in transforms:
            if random.getrandbits(1):
                data = transformation(data)
                if segmented_labels is not None:
                    segmented_labels = transformation(segmented_labels)
    return data<|MERGE_RESOLUTION|>--- conflicted
+++ resolved
@@ -75,19 +75,13 @@
         batch_size = int(batch_size/ngpus)
         
         sampler = DistributedSamplerWrapper(sampler=sampler, seed=seed)
-<<<<<<< HEAD
-    
-    # TODO: added drop_last, should decide if we want to keep this
-    return DataLoader(dataset, sampler=sampler, batch_size=batch_size, num_workers=num_workers, drop_last=False,
-                      persistent_workers=(num_workers > 0), pin_memory=True)
-=======
 
     if is_graph:
         return PyGDataLoader(dataset, sampler=sampler, batch_size=batch_size, num_workers=num_workers)
     else:
         # TODO: added drop_last, should decide if we want to keep this
-        return DataLoader(dataset, sampler=sampler, batch_size=batch_size, num_workers=num_workers, drop_last=False, persistent_workers=True, pin_memory=True)
->>>>>>> 188a683e
+        return DataLoader(dataset, sampler=sampler, batch_size=batch_size, num_workers=num_workers, drop_last=False,
+                          persistent_workers=(num_workers > 0), pin_memory=True)
 
 
 def get_transformations(transformations, transform_names):
